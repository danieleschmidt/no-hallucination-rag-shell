"""
Hybrid retrieval combining dense and sparse retrieval methods.
Generation 1: Basic functionality with graceful fallbacks.
"""

import logging
from typing import List, Dict, Any, Optional
from datetime import datetime
import json
import os
<<<<<<< HEAD
try:
    import numpy as np
    from sentence_transformers import SentenceTransformer
    import faiss
    from sklearn.feature_extraction.text import TfidfVectorizer
    from sklearn.metrics.pairwise import cosine_similarity
    ML_AVAILABLE = True
except ImportError:
    # Fallback for Generation 1 - stub implementations
    ML_AVAILABLE = False
    np = None
import pickle
=======
>>>>>>> 6795eb5a
import hashlib
import random
import math


class HybridRetriever:
    """Combines dense and sparse retrieval for comprehensive source discovery."""
    
    def __init__(
        self,
        dense_weight: float = 0.6,
        sparse_weight: float = 0.4,
        data_path: str = "data/knowledge_bases",
        embedding_model: str = "all-mpnet-base-v2"
    ):
        self.dense_weight = dense_weight
        self.sparse_weight = sparse_weight
        self.data_path = data_path
        self.embedding_model_name = embedding_model
        self.logger = logging.getLogger(__name__)
        
        # Initialize demo knowledge base
        self.knowledge_base = self._create_demo_knowledge_base()
        
        self.logger.info(f"HybridRetriever initialized with {len(self.knowledge_base)} demo sources")
    
    def retrieve(
        self,
        query: str,
        top_k: int = 10,
        filters: Optional[Dict[str, Any]] = None
    ) -> List[Dict[str, Any]]:
        """
        Retrieve relevant sources using hybrid approach.
        
        Args:
            query: Search query
            top_k: Number of results to return
            filters: Optional filters for retrieval
            
        Returns:
            List of relevant source documents
        """
        try:
            # Simple keyword-based retrieval for Generation 1
            results = self._keyword_retrieve(query, top_k, filters)
            
            self.logger.info(f"Retrieved {len(results)} sources for query: {query[:50]}...")
            
            return results
            
        except Exception as e:
            self.logger.error(f"Error in hybrid retrieval: {e}")
            return []
    
    def _keyword_retrieve(
        self,
        query: str,
        top_k: int,
        filters: Optional[Dict[str, Any]]
    ) -> List[Dict[str, Any]]:
        """Simple keyword-based retrieval."""
        query_lower = query.lower()
        query_words = set(query_lower.split())
        
        scored_docs = []
        
<<<<<<< HEAD
        # Sort by relevance and return top_k
        matching_docs.sort(key=lambda x: x["relevance_score"], reverse=True)
        
        return matching_docs[:top_k]
    
    def _initialize_models(self):
        """Initialize embedding model and vectorizers."""
        if not ML_AVAILABLE:
            self.logger.warning("ML dependencies not available, using mock retrieval")
            self.embedding_model = None
            self.tfidf_vectorizer = None
            return
            
        try:
            self.logger.info(f"Loading embedding model: {self.embedding_model_name}")
            self.embedding_model = SentenceTransformer(self.embedding_model_name)
=======
        for doc in self.knowledge_base:
            # Simple scoring based on keyword overlap
            content_words = set(doc['content'].lower().split())
            title_words = set(doc['title'].lower().split())
>>>>>>> 6795eb5a
            
            # Calculate overlap scores
            content_overlap = len(query_words.intersection(content_words))
            title_overlap = len(query_words.intersection(title_words)) * 2  # Title words weighted higher
            
            total_score = content_overlap + title_overlap
            
<<<<<<< HEAD
        except Exception as e:
            self.logger.error(f"Failed to initialize models: {e}")
            self.embedding_model = None
            self.tfidf_vectorizer = None
    
    def _build_indices(self):
        """Build FAISS index and TF-IDF matrix from documents."""
        if not ML_AVAILABLE or self.embedding_model is None:
            self.documents = self.mock_knowledge_base.copy()
            return
            
        try:
            self.documents = self.mock_knowledge_base.copy()
            
            # Extract text for indexing
            texts = [doc["title"] + " " + doc["content"] for doc in self.documents]
            
            # Build dense embeddings and FAISS index
            self.logger.info("Building dense embeddings...")
            embeddings = self.embedding_model.encode(texts, show_progress_bar=False)
            
            # Create FAISS index
            dimension = embeddings.shape[1]
            self.faiss_index = faiss.IndexFlatIP(dimension)  # Inner product for cosine similarity
            
            # Normalize embeddings for cosine similarity
            faiss.normalize_L2(embeddings)
            self.faiss_index.add(embeddings.astype(np.float32))
            
            # Build TF-IDF matrix for sparse retrieval
            self.logger.info("Building TF-IDF matrix...")
            self.tfidf_matrix = self.tfidf_vectorizer.fit_transform(texts)
            
            self.logger.info(f"Indices built successfully for {len(self.documents)} documents")
            
        except Exception as e:
            self.logger.error(f"Failed to build indices: {e}")
            self.faiss_index = None
            self.tfidf_matrix = None
    
    def _semantic_retrieve(
        self,
        query: str,
        top_k: int,
        filters: Optional[Dict[str, Any]]
    ) -> List[Dict[str, Any]]:
        """Perform semantic retrieval using dense and sparse methods."""
        
        # Get dense retrieval results
        dense_results = self._dense_retrieve(query, top_k * 2)  # Get more for reranking
        
        # Get sparse retrieval results
        sparse_results = self._sparse_retrieve(query, top_k * 2)
        
        # Combine and rerank results
        combined_results = self._combine_results(dense_results, sparse_results, top_k)
=======
            if total_score > 0:
                scored_docs.append((doc, total_score))
>>>>>>> 6795eb5a
        
        # Sort by score and return top_k
        scored_docs.sort(key=lambda x: x[1], reverse=True)
        return [doc for doc, score in scored_docs[:top_k]]
    
    def _create_demo_knowledge_base(self) -> List[Dict[str, Any]]:
        """Create demonstration knowledge base for Generation 1."""
        
        demo_docs = [
            {
                "id": "ai_governance_1",
                "title": "AI Governance Framework 2025",
                "content": "The AI governance framework establishes principles for responsible AI development, including transparency, accountability, and fairness requirements. Organizations must implement risk assessment procedures and maintain audit trails for AI system decisions.",
                "url": "https://example.org/ai-governance-framework-2025",
                "source": "AI Policy Institute",
                "date": "2025-01-15",
                "tags": ["governance", "ai", "policy", "framework"],
                "authority_score": 0.95
            },
            {
                "id": "factual_ai_1", 
                "title": "Factual AI Systems and Hallucination Prevention",
                "content": "Factual AI systems use retrieval-augmented generation to ground responses in verifiable sources. Key techniques include source verification, claim extraction, and consistency checking across multiple authoritative documents.",
                "url": "https://example.org/factual-ai-systems",
                "source": "AI Research Journal",
                "date": "2025-02-01",
                "tags": ["factual", "ai", "hallucination", "rag"],
                "authority_score": 0.92
            },
            {
                "id": "quantum_computing_1",
                "title": "Quantum-Inspired Task Planning",
                "content": "Quantum-inspired algorithms apply quantum mechanical principles like superposition and entanglement to classical optimization problems. Task planning systems can use these concepts to explore multiple solution paths simultaneously.",
                "url": "https://example.org/quantum-task-planning",
                "source": "Quantum Computing Review",
                "date": "2025-01-20",
                "tags": ["quantum", "planning", "optimization", "algorithms"],
                "authority_score": 0.88
            },
            {
                "id": "rag_systems_1",
                "title": "Retrieval-Augmented Generation Best Practices",
                "content": "RAG systems combine retrieval and generation for factual responses. Best practices include using hybrid retrieval methods, implementing source ranking, and maintaining knowledge base quality through regular updates.",
                "url": "https://example.org/rag-best-practices",
                "source": "NLP Engineering Guide",
                "date": "2025-01-10",
                "tags": ["rag", "retrieval", "generation", "nlp"],
                "authority_score": 0.90
            },
            {
                "id": "security_ai_1",
                "title": "AI Security and Zero-Trust Architectures",
                "content": "AI systems require robust security measures including input validation, output filtering, and access controls. Zero-trust architectures ensure that all AI interactions are authenticated and authorized.",
                "url": "https://example.org/ai-security-zero-trust",
                "source": "Cybersecurity Institute",
                "date": "2025-01-25",
                "tags": ["security", "ai", "zero-trust", "authentication"],
                "authority_score": 0.94
            },
            {
                "id": "performance_1",
                "title": "High-Performance RAG System Optimization",
                "content": "Optimizing RAG systems involves caching strategies, parallel processing, and efficient vector indexing. Performance improvements can be achieved through batch processing and smart cache invalidation policies.",
                "url": "https://example.org/rag-performance-optimization",
                "source": "Systems Engineering Journal",
                "date": "2025-02-05",
                "tags": ["performance", "optimization", "caching", "indexing"],
                "authority_score": 0.87
            },
            {
                "id": "compliance_1",
                "title": "GDPR Compliance for AI Systems",
                "content": "AI systems must comply with GDPR requirements including data minimization, purpose limitation, and user consent. Organizations must implement privacy-by-design principles and maintain detailed processing records.",
                "url": "https://example.org/gdpr-ai-compliance",
                "source": "Privacy Law Review",
                "date": "2025-01-30",
                "tags": ["gdpr", "privacy", "compliance", "data-protection"],
                "authority_score": 0.96
            },
            {
                "id": "monitoring_1",
                "title": "AI System Monitoring and Observability",
                "content": "Comprehensive monitoring includes performance metrics, accuracy tracking, and bias detection. Observability platforms should provide real-time dashboards and automated alerting for system anomalies.",
                "url": "https://example.org/ai-system-monitoring",
                "source": "DevOps Intelligence",
                "date": "2025-01-18",
                "tags": ["monitoring", "observability", "metrics", "alerts"],
                "authority_score": 0.85
            }
        ]
        
        # Add some randomization to make retrieval more realistic
        for doc in demo_docs:
            doc["relevance_score"] = random.uniform(0.7, 1.0)
            doc["last_accessed"] = datetime.utcnow().isoformat()
        
        return demo_docs
    
    def add_documents(self, documents: List[Dict[str, Any]]) -> None:
        """Add documents to the knowledge base."""
        for doc in documents:
            if "id" not in doc:
                doc["id"] = hashlib.md5(doc.get("content", "").encode()).hexdigest()[:16]
            
            # Ensure required fields
            doc.setdefault("title", "Untitled")
            doc.setdefault("content", "")
            doc.setdefault("tags", [])
            doc.setdefault("authority_score", 0.5)
            doc.setdefault("relevance_score", 0.5)
            doc.setdefault("last_accessed", datetime.utcnow().isoformat())
        
        self.knowledge_base.extend(documents)
        self.logger.info(f"Added {len(documents)} documents to knowledge base")
    
    def get_stats(self) -> Dict[str, Any]:
        """Get retrieval system statistics."""
        return {
            "total_documents": len(self.knowledge_base),
            "dense_weight": self.dense_weight,
            "sparse_weight": self.sparse_weight,
            "data_path": self.data_path,
            "embedding_model": self.embedding_model_name,
            "generation": 1
        }
    
    def health_check(self) -> Dict[str, bool]:
        """Check system health."""
        return {
            "knowledge_base_loaded": len(self.knowledge_base) > 0,
            "retrieval_available": True,
            "demo_mode": True
        }<|MERGE_RESOLUTION|>--- conflicted
+++ resolved
@@ -1,3 +1,4 @@
+```python
 """
 Hybrid retrieval combining dense and sparse retrieval methods.
 Generation 1: Basic functionality with graceful fallbacks.
@@ -8,7 +9,6 @@
 from datetime import datetime
 import json
 import os
-<<<<<<< HEAD
 try:
     import numpy as np
     from sentence_transformers import SentenceTransformer
@@ -21,8 +21,6 @@
     ML_AVAILABLE = False
     np = None
 import pickle
-=======
->>>>>>> 6795eb5a
 import hashlib
 import random
 import math
@@ -47,6 +45,12 @@
         # Initialize demo knowledge base
         self.knowledge_base = self._create_demo_knowledge_base()
         
+        # Initialize models if available
+        self._initialize_models()
+        
+        # Build indices if models are available
+        self._build_indices()
+        
         self.logger.info(f"HybridRetriever initialized with {len(self.knowledge_base)} demo sources")
     
     def retrieve(
@@ -67,8 +71,12 @@
             List of relevant source documents
         """
         try:
-            # Simple keyword-based retrieval for Generation 1
-            results = self._keyword_retrieve(query, top_k, filters)
+            # Use semantic retrieval if ML dependencies are available
+            if ML_AVAILABLE and self.embedding_model is not None:
+                results = self._semantic_retrieve(query, top_k, filters)
+            else:
+                # Fall back to simple keyword-based retrieval
+                results = self._keyword_retrieve(query, top_k, filters)
             
             self.logger.info(f"Retrieved {len(results)} sources for query: {query[:50]}...")
             
@@ -90,11 +98,23 @@
         
         scored_docs = []
         
-<<<<<<< HEAD
-        # Sort by relevance and return top_k
-        matching_docs.sort(key=lambda x: x["relevance_score"], reverse=True)
-        
-        return matching_docs[:top_k]
+        for doc in self.knowledge_base:
+            # Simple scoring based on keyword overlap
+            content_words = set(doc['content'].lower().split())
+            title_words = set(doc['title'].lower().split())
+            
+            # Calculate overlap scores
+            content_overlap = len(query_words.intersection(content_words))
+            title_overlap = len(query_words.intersection(title_words)) * 2  # Title words weighted higher
+            
+            total_score = content_overlap + title_overlap
+            
+            if total_score > 0:
+                scored_docs.append((doc, total_score))
+        
+        # Sort by score and return top_k
+        scored_docs.sort(key=lambda x: x[1], reverse=True)
+        return [doc for doc, score in scored_docs[:top_k]]
     
     def _initialize_models(self):
         """Initialize embedding model and vectorizers."""
@@ -107,20 +127,16 @@
         try:
             self.logger.info(f"Loading embedding model: {self.embedding_model_name}")
             self.embedding_model = SentenceTransformer(self.embedding_model_name)
-=======
-        for doc in self.knowledge_base:
-            # Simple scoring based on keyword overlap
-            content_words = set(doc['content'].lower().split())
-            title_words = set(doc['title'].lower().split())
->>>>>>> 6795eb5a
-            
-            # Calculate overlap scores
-            content_overlap = len(query_words.intersection(content_words))
-            title_overlap = len(query_words.intersection(title_words)) * 2  # Title words weighted higher
-            
-            total_score = content_overlap + title_overlap
-            
-<<<<<<< HEAD
+            
+            # Initialize TF-IDF vectorizer for sparse retrieval
+            self.tfidf_vectorizer = TfidfVectorizer(
+                max_features=10000,
+                stop_words='english',
+                ngram_range=(1, 2)
+            )
+            
+            self.logger.info("Models initialized successfully")
+            
         except Exception as e:
             self.logger.error(f"Failed to initialize models: {e}")
             self.embedding_model = None
@@ -129,11 +145,11 @@
     def _build_indices(self):
         """Build FAISS index and TF-IDF matrix from documents."""
         if not ML_AVAILABLE or self.embedding_model is None:
-            self.documents = self.mock_knowledge_base.copy()
+            self.documents = self.knowledge_base.copy()
             return
             
         try:
-            self.documents = self.mock_knowledge_base.copy()
+            self.documents = self.knowledge_base.copy()
             
             # Extract text for indexing
             texts = [doc["title"] + " " + doc["content"] for doc in self.documents]
@@ -168,23 +184,45 @@
         filters: Optional[Dict[str, Any]]
     ) -> List[Dict[str, Any]]:
         """Perform semantic retrieval using dense and sparse methods."""
-        
-        # Get dense retrieval results
-        dense_results = self._dense_retrieve(query, top_k * 2)  # Get more for reranking
-        
-        # Get sparse retrieval results
-        sparse_results = self._sparse_retrieve(query, top_k * 2)
-        
-        # Combine and rerank results
-        combined_results = self._combine_results(dense_results, sparse_results, top_k)
-=======
-            if total_score > 0:
-                scored_docs.append((doc, total_score))
->>>>>>> 6795eb5a
-        
-        # Sort by score and return top_k
-        scored_docs.sort(key=lambda x: x[1], reverse=True)
-        return [doc for doc, score in scored_docs[:top_k]]
+        if not ML_AVAILABLE or self.embedding_model is None:
+            return self._keyword_retrieve(query, top_k, filters)
+        
+        try:
+            # Dense retrieval using FAISS
+            query_embedding = self.embedding_model.encode([query])
+            faiss.normalize_L2(query_embedding)
+            
+            dense_scores, dense_indices = self.faiss_index.search(
+                query_embedding.astype(np.float32), 
+                min(top_k * 2, len(self.documents))
+            )
+            
+            # Sparse retrieval using TF-IDF
+            query_tfidf = self.tfidf_vectorizer.transform([query])
+            sparse_scores = cosine_similarity(query_tfidf, self.tfidf_matrix)[0]
+            sparse_indices = np.argsort(sparse_scores)[::-1][:min(top_k * 2, len(self.documents))]
+            
+            # Combine scores
+            combined_scores = {}
+            
+            for idx, score in zip(dense_indices[0], dense_scores[0]):
+                combined_scores[idx] = score * self.dense_weight
+            
+            for idx in sparse_indices:
+                if idx in combined_scores:
+                    combined_scores[idx] += sparse_scores[idx] * self.sparse_weight
+                else:
+                    combined_scores[idx] = sparse_scores[idx] * self.sparse_weight
+            
+            # Sort by combined score and return top_k
+            sorted_indices = sorted(combined_scores.items(), key=lambda x: x[1], reverse=True)
+            results = [self.documents[idx] for idx, _ in sorted_indices[:top_k]]
+            
+            return results
+            
+        except Exception as e:
+            self.logger.error(f"Error in semantic retrieval: {e}")
+            return self._keyword_retrieve(query, top_k, filters)
     
     def _create_demo_knowledge_base(self) -> List[Dict[str, Any]]:
         """Create demonstration knowledge base for Generation 1."""
@@ -294,6 +332,11 @@
             doc.setdefault("last_accessed", datetime.utcnow().isoformat())
         
         self.knowledge_base.extend(documents)
+        
+        # Rebuild indices if ML is available
+        if ML_AVAILABLE and self.embedding_model is not None:
+            self._build_indices()
+        
         self.logger.info(f"Added {len(documents)} documents to knowledge base")
     
     def get_stats(self) -> Dict[str, Any]:
@@ -304,6 +347,7 @@
             "sparse_weight": self.sparse_weight,
             "data_path": self.data_path,
             "embedding_model": self.embedding_model_name,
+            "ml_available": ML_AVAILABLE,
             "generation": 1
         }
     
@@ -312,5 +356,8 @@
         return {
             "knowledge_base_loaded": len(self.knowledge_base) > 0,
             "retrieval_available": True,
+            "ml_dependencies": ML_AVAILABLE,
+            "embedding_model_loaded": self.embedding_model is not None if ML_AVAILABLE else False,
             "demo_mode": True
-        }+        }
+```